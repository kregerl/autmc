--- conflicted
+++ resolved
@@ -1,12 +1,4 @@
-<<<<<<< HEAD
-use std::{
-    fs::File,
-    io::{self, Read},
-    path::Path,
-};
-=======
 use std::{path::Path, fs::File, io::{self}};
->>>>>>> a681fffc
 
 use reqwest::header::HeaderMap;
 use serde::Deserialize;
@@ -14,11 +6,7 @@
 use tauri::{AppHandle, Wry};
 #[cfg(test)]
 use tauri::async_runtime::block_on;
-<<<<<<< HEAD
-use zip::{result::ZipError, ZipArchive};
-=======
 use zip::{ZipArchive};
->>>>>>> a681fffc
 
 use crate::{consts::CURSEFORGE_API_URL, web_services::manifest::bytes_from_zip_file};
 
